--- conflicted
+++ resolved
@@ -508,11 +508,10 @@
 
 endchoice
 
-<<<<<<< HEAD
 config ZEPHYR_HDL
 	bool "Use HDL"
 	default n
-=======
+
 DT_COMPAT_ZMK_BEHAVIOR_SENSOR_ROTATE := zmk,behavior-sensor-rotate
 
 config ZMK_BEHAVIOR_SENSOR_ROTATE
@@ -524,7 +523,6 @@
 config ZMK_BEHAVIOR_SENSOR_ROTATE_VAR
     bool
     default $(dt_compat_enabled,$(DT_COMPAT_ZMK_BEHAVIOR_SENSOR_ROTATE_VAR))
->>>>>>> 22818e63
 
 module = ZMK
 module-str = zmk
