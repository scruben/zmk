--- conflicted
+++ resolved
@@ -164,7 +164,6 @@
     return 0;
 }
 
-<<<<<<< HEAD
 void peripheral_event_work_callback(struct k_work *work) {
     struct zmk_position_state_changed ev;
     while (k_msgq_get(&peripheral_event_msgq, &ev, K_NO_WAIT) == 0) {
@@ -219,8 +218,6 @@
 }
 #endif /* ZMK_KEYMAP_HAS_SENSORS */
 
-=======
->>>>>>> dce39bea
 static uint8_t split_central_notify_func(struct bt_conn *conn,
                                          struct bt_gatt_subscribe_params *params, const void *data,
                                          uint16_t length) {
