--- conflicted
+++ resolved
@@ -220,7 +220,6 @@
 
     if(!hasGesture) {
         // No gesture, can send mouse delta position
-<<<<<<< HEAD
         if(data->finger_count == 1) {
             float sensMp = (float)mouseSensitivity/128.0F;
             accumPos.x += -data->ry * sensMp;
@@ -241,12 +240,6 @@
                 zmk_hid_mouse_movement_set(xp, yp);
                 inputMoved = true;
             }
-=======
-        if(fingers == 1) {
-            float sensMp = (float)mouseSensitivity/255.0F;
-            zmk_hid_mouse_movement_set((int16_t)((float)-pos_y * sensMp * MOUSE_MAX_SENSITIVITY), (int16_t)((float)pos_x * sensMp * MOUSE_MAX_SENSITIVITY));
-            inputMoved = true;
->>>>>>> ac047ce5
         }
     }
 
