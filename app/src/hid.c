--- conflicted
+++ resolved
@@ -15,6 +15,9 @@
     .report_id = 1, .body = {.modifiers = 0, ._reserved = 0, .keys = {0}}};
 
 static struct zmk_hid_consumer_report consumer_report = {.report_id = 2, .body = {.keys = {0}}};
+
+static struct zmk_hid_mouse_report mouse_report = {
+    .report_id = 4, .body = {.buttons = 0, .x = 0, .y = 0, .scroll_x = 0, .scroll_y = 0}};
 
 static struct zmk_hid_mouse_report mouse_report = {
     .report_id = 4, .body = {.buttons = 0, .x = 0, .y = 0, .scroll_x = 0, .scroll_y = 0}};
@@ -304,11 +307,7 @@
 void zmk_hid_mouse_movement_set(int16_t x, int16_t y) {
     mouse_report.body.x = x;
     mouse_report.body.y = y;
-<<<<<<< HEAD
-    //LOG_DBG("Mouse movement set to 0x%02X 0x%02X ", mouse_report.body.x, mouse_report.body.y);
-=======
     LOG_DBG("Mouse movement set to 0x%02X 0x%02X ", mouse_report.body.x, mouse_report.body.y);
->>>>>>> dce39bea
 }
 
 void zmk_hid_mouse_movement_update(int16_t x, int16_t y) {
@@ -332,12 +331,95 @@
 }
 void zmk_hid_mouse_clear() { memset(&mouse_report.body, 0, sizeof(mouse_report.body)); }
 
+// Keep track of how often a button was pressed.
+// Only release the button if the count is 0.
+static int explicit_button_counts[16] = {0, 0, 0, 0, 0, 0, 0, 0, 0, 0, 0, 0, 0, 0, 0, 0};
+static zmk_mod_flags_t explicit_buttons = 0;
+
+#define SET_MOUSE_BUTTONS(btns)                                                                    \
+    {                                                                                              \
+        mouse_report.body.buttons = btns;                                                          \
+        LOG_DBG("Mouse buttons set to 0x%02X", mouse_report.body.buttons);                         \
+    }
+
+int zmk_hid_mouse_button_press(zmk_mouse_button_t button) {
+    explicit_button_counts[button]++;
+    LOG_DBG("Button %d count %d", button, explicit_button_counts[button]);
+    WRITE_BIT(explicit_buttons, button, true);
+    SET_MOUSE_BUTTONS(explicit_buttons);
+    return 0;
+}
+
+int zmk_hid_mouse_button_release(zmk_mouse_button_t button) {
+    if (explicit_button_counts[button] <= 0) {
+        LOG_ERR("Tried to release button %d too often", button);
+        return -EINVAL;
+    }
+    explicit_button_counts[button]--;
+    LOG_DBG("Button %d count: %d", button, explicit_button_counts[button]);
+    if (explicit_button_counts[button] == 0) {
+        LOG_DBG("Button %d released", button);
+        WRITE_BIT(explicit_buttons, button, false);
+    }
+    SET_MOUSE_BUTTONS(explicit_buttons);
+    return 0;
+}
+
+int zmk_hid_mouse_buttons_press(zmk_mouse_button_flags_t buttons) {
+    for (zmk_mod_t i = 0; i < 16; i++) {
+        if (buttons & (1 << i)) {
+            zmk_hid_mouse_button_press(i);
+        }
+    }
+    return 0;
+}
+
+int zmk_hid_mouse_buttons_release(zmk_mouse_button_flags_t buttons) {
+    for (zmk_mod_t i = 0; i < 16; i++) {
+        if (buttons & (1 << i)) {
+            zmk_hid_mouse_button_release(i);
+        }
+    }
+    return 0;
+}
+
+void zmk_hid_mouse_movement_set(int16_t x, int16_t y) {
+    mouse_report.body.x = x;
+    mouse_report.body.y = y;
+    //LOG_DBG("Mouse movement set to 0x%02X 0x%02X ", mouse_report.body.x, mouse_report.body.y);
+}
+
+void zmk_hid_mouse_movement_update(int16_t x, int16_t y) {
+    mouse_report.body.x += x;
+    mouse_report.body.y += y;
+    LOG_DBG("Mouse movement updated to 0x%02X 0x%02X ", mouse_report.body.x, mouse_report.body.y);
+}
+
+void zmk_hid_mouse_scroll_set(int8_t x, int8_t y) {
+    mouse_report.body.scroll_x = x;
+    mouse_report.body.scroll_y = y;
+    LOG_DBG("Mouse scroll set to 0x%02X 0x%02X ", mouse_report.body.scroll_x,
+            mouse_report.body.scroll_y);
+}
+
+void zmk_hid_mouse_scroll_update(int8_t x, int8_t y) {
+    mouse_report.body.scroll_x += x;
+    mouse_report.body.scroll_y += y;
+    LOG_DBG("Mouse scroll updated to 0x%02X 0x%02X ", mouse_report.body.scroll_x,
+            mouse_report.body.scroll_y);
+}
+void zmk_hid_mouse_clear() { memset(&mouse_report.body, 0, sizeof(mouse_report.body)); }
+
 struct zmk_hid_keyboard_report *zmk_hid_get_keyboard_report() {
     return &keyboard_report;
 }
 
 struct zmk_hid_consumer_report *zmk_hid_get_consumer_report() {
     return &consumer_report;
+}
+
+struct zmk_hid_mouse_report *zmk_hid_get_mouse_report() {
+    return &mouse_report;
 }
 
 struct zmk_hid_mouse_report *zmk_hid_get_mouse_report() {
